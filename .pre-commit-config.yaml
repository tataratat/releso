--- conflicted
+++ resolved
@@ -25,11 +25,7 @@
     -   id: mixed-line-ending
     -   id: trailing-whitespace
 - repo: https://github.com/astral-sh/ruff-pre-commit
-<<<<<<< HEAD
   rev: v0.11.12
-=======
-  rev: v0.11.5
->>>>>>> a9f64657
   hooks:
     - id: ruff
       args: [--fix, --exit-non-zero-on-fix]